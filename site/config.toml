baseURL = "/Lorikeet"
languageCode = "en-us"
title = "Lorikeet"
themesDir = "themes/"
publishDir = "../docs/"
theme = "hugo-whisper-theme"

pygmentsCodeFences = true
pygmentsCodefencesGuessSyntax = true
pygmentsUseClasses = true

# Controls how many words are printed in the content summary on the docs homepage.
# See https://gohugo.io/content-management/summaries/
summaryLength = 30

[[menu.main]]
    name = "Home"
    url = "/docs/"
    weight = 1

[[menu.main]]
    name = "Docs"
    url = "/docs/docs/"
    weight = 2

[params]
  google_analytics_id=""
  homepage_button_link = '/docs'
  homepage_button_text = 'Read The Docs'
  homepage_intro = 'Whisper is a documentation theme built with Hugo. The design and functionality is intentionally minimal.'
  homepage_image = '/Lorikeet/images/lorikeet_logo_crop_left.png'

  ## You can enable to add anchor links to header elements
  # enable_anchor_link = true

  [params.homepage_meta_tags]
    meta_description = "Lorikeet is a bioinformatic tool to resolve strain-level haplotypes in metagenomic datasets."
    meta_og_title = "Lorikeet Documentation"
    meta_og_type = "website"
<<<<<<< HEAD
    meta_og_url = "https://rhysnewell.github.io/lorikeet/docs"
=======
    meta_og_url = "/"
>>>>>>> 2b6bfbd1
#    meta_og_image = "https://raw.githubusercontent.com/JugglerX/hugo-whisper-theme/master/images/tn.png"
    meta_og_description = "Lorikeet is a bioinformatic tool to resolve strain-level haplotypes in metagenomic datasets."
    meta_twitter_card = "summary"
    meta_twitter_site = "@rhysnewell"
    meta_twitter_creator = "@rhysnewell"

  [params.logo]
      mobile = "/Lorikeet/images/lorikeet_logo_crop.png"
      standard  = "/Lorikeet/images/lorikeet_logo_crop.png"<|MERGE_RESOLUTION|>--- conflicted
+++ resolved
@@ -37,11 +37,8 @@
     meta_description = "Lorikeet is a bioinformatic tool to resolve strain-level haplotypes in metagenomic datasets."
     meta_og_title = "Lorikeet Documentation"
     meta_og_type = "website"
-<<<<<<< HEAD
-    meta_og_url = "https://rhysnewell.github.io/lorikeet/docs"
-=======
-    meta_og_url = "/"
->>>>>>> 2b6bfbd1
+    meta_og_url = "https://rhysnewell.github.io/Lorikeet/"
+
 #    meta_og_image = "https://raw.githubusercontent.com/JugglerX/hugo-whisper-theme/master/images/tn.png"
     meta_og_description = "Lorikeet is a bioinformatic tool to resolve strain-level haplotypes in metagenomic datasets."
     meta_twitter_card = "summary"
