--- conflicted
+++ resolved
@@ -24,21 +24,13 @@
     
     
     <li class="menu-item-home">
-<<<<<<< HEAD
-      <a href="rhysnewell.github.io/Lorikeet/docs/">
-=======
-      <a href="/Lorikeet/">
->>>>>>> 2b6bfbd1
+      <a href="/Lorikeet/docs/">
         <span>Home</span>
       </a>
     </li>
     
     <li class="menu-item-docs">
-<<<<<<< HEAD
-      <a href="rhysnewell.github.io/Lorikeet/docs/docs/">
-=======
-      <a href="/Lorikeet/docs/">
->>>>>>> 2b6bfbd1
+      <a href="/Lorikeet/docs/docs/">
         <span>Docs</span>
       </a>
     </li>
@@ -59,21 +51,13 @@
     
     
     <li class="menu-item-home">
-<<<<<<< HEAD
-      <a href="rhysnewell.github.io/Lorikeet/docs/">
-=======
-      <a href="/Lorikeet/">
->>>>>>> 2b6bfbd1
+      <a href="/Lorikeet/docs/">
         <span>Home</span>
       </a>
     </li>
     
     <li class="menu-item-docs">
-<<<<<<< HEAD
-      <a href="rhysnewell.github.io/Lorikeet/docs/docs/">
-=======
-      <a href="/Lorikeet/docs/">
->>>>>>> 2b6bfbd1
+      <a href="/Lorikeet/docs/docs/">
         <span>Docs</span>
       </a>
     </li>
