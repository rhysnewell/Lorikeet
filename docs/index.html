--- conflicted
+++ resolved
@@ -11,11 +11,7 @@
 <meta name="description" content="Lorikeet is a bioinformatic tool to resolve strain-level haplotypes in metagenomic datasets." />
 <meta property="og:title" content="Lorikeet Documentation" />
 <meta property="og:type" content="website" />
-<<<<<<< HEAD
-<meta property="og:url" content="https://rhysnewell.github.io/lorikeet/docs" />
-=======
-<meta property="og:url" content="/" />
->>>>>>> 2b6bfbd1
+<meta property="og:url" content="https://rhysnewell.github.io/Lorikeet/" />
 <meta property="og:image" content="" />
 <meta property="og:description" content="Lorikeet is a bioinformatic tool to resolve strain-level haplotypes in metagenomic datasets." />
 <meta name="twitter:card" content="summary" />
@@ -38,23 +34,14 @@
   <ul>
     
     
-<<<<<<< HEAD
     <li class="menu-item-home">
-      <a href="rhysnewell.github.io/Lorikeet/docs/">
-=======
-    <li class="menu-item-home active">
-      <a href="/Lorikeet/">
->>>>>>> 2b6bfbd1
+      <a href="/Lorikeet/docs/">
         <span>Home</span>
       </a>
     </li>
     
     <li class="menu-item-docs">
-<<<<<<< HEAD
-      <a href="rhysnewell.github.io/Lorikeet/docs/docs/">
-=======
-      <a href="/Lorikeet/docs/">
->>>>>>> 2b6bfbd1
+      <a href="/Lorikeet/docs/docs/">
         <span>Docs</span>
       </a>
     </li>
@@ -74,23 +61,14 @@
   <ul>
     
     
-<<<<<<< HEAD
     <li class="menu-item-home">
-      <a href="rhysnewell.github.io/Lorikeet/docs/">
-=======
-    <li class="menu-item-home active">
-      <a href="/Lorikeet/">
->>>>>>> 2b6bfbd1
+      <a href="/Lorikeet/docs/">
         <span>Home</span>
       </a>
     </li>
     
     <li class="menu-item-docs">
-<<<<<<< HEAD
-      <a href="rhysnewell.github.io/Lorikeet/docs/docs/">
-=======
-      <a href="/Lorikeet/docs/">
->>>>>>> 2b6bfbd1
+      <a href="/Lorikeet/docs/docs/">
         <span>Docs</span>
       </a>
     </li>
