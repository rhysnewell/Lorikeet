use std;
use std::collections::{HashMap, HashSet};
use std::collections::BTreeMap;
use rust_htslib::bam;

use pileup_structs::*;
use mosdepth_genome_coverage_estimators::*;
use bam_generator::*;
use coverage_takers::*;
use FlagFilter;
use std::str;
//use rm::linalg::Matrix;
//use rm::linalg::Vector;
use std::fs::File;
//use bio::io::fasta::*;
use bio::alignment::sparse::*;
//use std::io::prelude::*;



pub fn pileup_variants<R: NamedBamReader,
    G: NamedBamReaderGenerator<R>>(
    bam_readers: Vec<G>,
    mut reference: bio::io::fasta::IndexedReader<File>,
    print_zero_coverage_contigs: bool,
    flag_filters: FlagFilter,
    depth_threshold: usize,
    var_fraction: f64,
    min: f32, max: f32,
    min_fraction_covered_bases: f32,
    contig_end_exclusion: u32) {

    for mut bam_generator in bam_readers {
        let mut bam_generated = bam_generator.start();

        let mut pileup_matrix = PileupMatrix::new_contig_stats();
        {
            let header = bam_generated.header().clone();
            let target_names = header.target_names();
            let bam_pileups = bam_generated.pileups();
            let mut ref_seq: Vec<u8> = Vec::new();
            let mut nuc_freq: Vec<HashMap<char, HashSet<i32>>> = Vec::new();
            let mut indels = Vec::new();
            let mut tet_freq = BTreeMap::new();
            let mut depth = Vec::new();
            let mut last_tid: i32 = -2; // no such tid in a real BAM file
            let mut total_indels_in_current_contig = 0;
            let mut read_cnt_id = 0;
            let mut read_to_id = HashMap::new();
            let mut previous_read_positions = HashMap::new();
//            let mut indel_start_sites: HashMap<i32, Vec<Indel>> = HashMap::new();
            let mut base;

            let mut process_previous_contigs = |last_tid: i32,
                                                depth: Vec<usize>,
                                                nuc_freq: Vec<HashMap<char, HashSet<i32>>>,
                                                tet_freq,
                                                indels,
                                                total_indels_in_current_contig,
                                                ref_sequence: Vec<u8>| {
                if last_tid != -2 {

                    let contig_len = header.target_len(last_tid as u32).expect("Corrupt BAM file?") as usize;
                    let contig_name = target_names[last_tid as usize].to_vec();

                    let mut pileup_struct = PileupStats::new_contig_stats(min,
                                                                          max,
                                                                          min_fraction_covered_bases,
                                                                          contig_end_exclusion);
                    debug!("INDELS: {:?}", indels);
                    debug!("nuc frequency: {:?}", nuc_freq);



                    pileup_struct.add_contig(nuc_freq,
                                               tet_freq,
                                               depth,
                                               indels,
                                               last_tid,
                                               total_indels_in_current_contig,
                                               contig_name,
                                               contig_len);

                    let coverage = pileup_struct.calc_coverage();

                    pileup_struct.calc_variants(depth_threshold,
                                                var_fraction);
<<<<<<< HEAD
                    pileup_struct.generate_variant_matrix();
//                    pileup_struct.print_variants(ref_sequence);
=======
                    pileup_struct.print_variants(ref_sequence);
>>>>>>> 6028ff6b
//                    pileup_struct.generate_variant_contig(ref_sequence,
//                                                          depth_threshold.clone(),
//                                                          var_fraction.clone());

                    pileup_matrix.add_contig(pileup_struct,
                                             target_names.len() as usize);

                }
            };

            for p in bam_pileups {

                let pileup = p.unwrap();
                let tid = pileup.tid() as i32;
                // if reference has changed, print the last record
                if tid != last_tid {


                    process_previous_contigs(
                        last_tid,
                        depth,
                        nuc_freq,
                        tet_freq,
                        indels,
                        total_indels_in_current_contig,
                        ref_seq);
                    nuc_freq = vec![HashMap::new(); header.target_len(tid as u32).expect("Corrupt BAM file?") as usize];
                    depth = vec![0; header.target_len(tid as u32).expect("Corrupt BAM file?") as usize];
                    indels = vec![HashMap::new(); header.target_len(tid as u32).expect("Corrupt BAM file?") as usize];
                    depth[pileup.pos() as usize] = pileup.depth() as usize;
//                    indel_start_sites = HashMap::new();
                    debug!("Working on new reference {}",
                           std::str::from_utf8(target_names[tid as usize]).unwrap());
                    last_tid = tid;
                    total_indels_in_current_contig = 0;
                    reference.fetch_all(std::str::from_utf8(target_names[tid as usize]).unwrap());
                    ref_seq = Vec::new();
                    reference.read(&mut ref_seq);
                    let kmers = hash_kmers(&ref_seq, 4);
                    tet_freq = BTreeMap::new();
                    for (tet, loc) in kmers.iter(){
                        tet_freq.entry(tet.to_vec()).or_insert(loc.len());
                    }
                } else {
                    depth[pileup.pos() as usize] = pileup.depth() as usize;
                }

                for alignment in pileup.alignments() {
                    // Check if new read to id

                    if !read_to_id.contains_key(&alignment.record().qname().to_vec()) {
                        read_to_id.entry(alignment.record().qname().to_vec())
                            .or_insert(read_cnt_id);
                        read_cnt_id += 1;
                    }

                    let qpos = match alignment.qpos() {
                        Some(position) => {
                            previous_read_positions.insert(read_to_id[&alignment.record().qname().to_vec()], position);
                            position
                        },
                        None => {
                            let position = previous_read_positions.entry(
                                read_to_id[&alignment.record().qname().to_vec()]).or_insert(0);
                            *position
                        },
                    };
                    if !alignment.is_del() && !alignment.is_refskip() {
                        if alignment.record().seq().len() == 0 {
                            debug!("Zero length read: {:?}", alignment.record().seq());
                            break
                        }
                        base = alignment.record().seq()[qpos] as char;
                        if base != ref_seq[pileup.pos() as usize] as char {
                            let id = nuc_freq[pileup.pos() as usize].entry(base)
                                .or_insert(HashSet::new());
                            id.insert(read_to_id[&alignment.record().qname().to_vec()]);
                        }
                    }
                    // mark indel start
                    match alignment.indel() {

                        bam::pileup::Indel::Ins(len) => {

                            let insert = match str::from_utf8(&alignment.record().seq().as_bytes()[
                                qpos + 1..qpos + 1 + len as usize]) {
                                Ok(ins) => {ins.to_string()},
                                Err(e) => {"".to_string()},
                            };
//                            debug!("Ins len: {} cigar: {:?} id: {}", len, alignment.record().cigar(), read_to_id[&alignment.record().qname().to_vec()]);
//                            debug!("Indel: {} at {}", insert, pileup.pos());
                            let id = nuc_freq[pileup.pos() as usize].entry('I')
                                                                    .or_insert(HashSet::new());
                            id.insert(read_to_id[&alignment.record().qname().to_vec()]);
                            let id = indels[pileup.pos() as usize].entry(insert)
                                .or_insert(HashSet::new());
                            id.insert(read_to_id[&alignment.record().qname().to_vec()]);
                            total_indels_in_current_contig += 1;
                        },

                        bam::pileup::Indel::Del(len) => {
//                            debug!("Del len: {} cigar: {:?} id: {}",
//                                   len, alignment.record().cigar(), read_to_id[&alignment.record().qname().to_vec()]);
//                            debug!("Indel: {} at {}",
//                                   std::iter::repeat("N").take(len as usize).collect::<String>(),
//                                   pileup.pos());
                            let id = nuc_freq[pileup.pos() as usize].entry('D')
                                                                        .or_insert(HashSet::new());
                            id.insert(read_to_id[&alignment.record().qname().to_vec()]);
                            let id = indels[pileup.pos() as usize].entry(
                                std::iter::repeat("N").take(len as usize).collect::<String>())
                                .or_insert(HashSet::new());
                            id.insert(read_to_id[&alignment.record().qname().to_vec()]);
                            total_indels_in_current_contig += 1;
                        },

                        bam::pileup::Indel::None => ()
                    }
                }
            }

            process_previous_contigs(
                last_tid,
                depth,
                nuc_freq,
                tet_freq,
                indels,
                total_indels_in_current_contig,
                ref_seq);
        }
//        pileup_matrix.print_matrix();
        bam_generated.finish();
    }
}


fn print_previous_zero_coverage_contigs<T: CoverageTaker>(
    last_tid: i32,
    current_tid: i32,
    coverage_estimators: &Vec<CoverageEstimator>,
    target_names: &Vec<&[u8]>,
    coverage_taker: &mut T,
    header: &bam::HeaderView) {
    let mut my_tid = last_tid + 1;
    while my_tid < current_tid {
        debug!("printing zero coverage for tid {}", my_tid);
        coverage_taker.start_entry(
            my_tid as usize,
            std::str::from_utf8(target_names[my_tid as usize]).unwrap());
        for ref coverage_estimator in coverage_estimators.iter() {
            coverage_estimator.print_zero_coverage(
                coverage_taker, header.target_len(my_tid as u32).unwrap());
        }
        coverage_taker.finish_entry();
        my_tid += 1;
    };
}
<|MERGE_RESOLUTION|>--- conflicted
+++ resolved
@@ -1,250 +1,246 @@
-use std;
-use std::collections::{HashMap, HashSet};
-use std::collections::BTreeMap;
-use rust_htslib::bam;
-
-use pileup_structs::*;
-use mosdepth_genome_coverage_estimators::*;
-use bam_generator::*;
-use coverage_takers::*;
-use FlagFilter;
-use std::str;
-//use rm::linalg::Matrix;
-//use rm::linalg::Vector;
-use std::fs::File;
-//use bio::io::fasta::*;
-use bio::alignment::sparse::*;
-//use std::io::prelude::*;
-
-
-
-pub fn pileup_variants<R: NamedBamReader,
-    G: NamedBamReaderGenerator<R>>(
-    bam_readers: Vec<G>,
-    mut reference: bio::io::fasta::IndexedReader<File>,
-    print_zero_coverage_contigs: bool,
-    flag_filters: FlagFilter,
-    depth_threshold: usize,
-    var_fraction: f64,
-    min: f32, max: f32,
-    min_fraction_covered_bases: f32,
-    contig_end_exclusion: u32) {
-
-    for mut bam_generator in bam_readers {
-        let mut bam_generated = bam_generator.start();
-
-        let mut pileup_matrix = PileupMatrix::new_contig_stats();
-        {
-            let header = bam_generated.header().clone();
-            let target_names = header.target_names();
-            let bam_pileups = bam_generated.pileups();
-            let mut ref_seq: Vec<u8> = Vec::new();
-            let mut nuc_freq: Vec<HashMap<char, HashSet<i32>>> = Vec::new();
-            let mut indels = Vec::new();
-            let mut tet_freq = BTreeMap::new();
-            let mut depth = Vec::new();
-            let mut last_tid: i32 = -2; // no such tid in a real BAM file
-            let mut total_indels_in_current_contig = 0;
-            let mut read_cnt_id = 0;
-            let mut read_to_id = HashMap::new();
-            let mut previous_read_positions = HashMap::new();
-//            let mut indel_start_sites: HashMap<i32, Vec<Indel>> = HashMap::new();
-            let mut base;
-
-            let mut process_previous_contigs = |last_tid: i32,
-                                                depth: Vec<usize>,
-                                                nuc_freq: Vec<HashMap<char, HashSet<i32>>>,
-                                                tet_freq,
-                                                indels,
-                                                total_indels_in_current_contig,
-                                                ref_sequence: Vec<u8>| {
-                if last_tid != -2 {
-
-                    let contig_len = header.target_len(last_tid as u32).expect("Corrupt BAM file?") as usize;
-                    let contig_name = target_names[last_tid as usize].to_vec();
-
-                    let mut pileup_struct = PileupStats::new_contig_stats(min,
-                                                                          max,
-                                                                          min_fraction_covered_bases,
-                                                                          contig_end_exclusion);
-                    debug!("INDELS: {:?}", indels);
-                    debug!("nuc frequency: {:?}", nuc_freq);
-
-
-
-                    pileup_struct.add_contig(nuc_freq,
-                                               tet_freq,
-                                               depth,
-                                               indels,
-                                               last_tid,
-                                               total_indels_in_current_contig,
-                                               contig_name,
-                                               contig_len);
-
-                    let coverage = pileup_struct.calc_coverage();
-
-                    pileup_struct.calc_variants(depth_threshold,
-                                                var_fraction);
-<<<<<<< HEAD
-                    pileup_struct.generate_variant_matrix();
-//                    pileup_struct.print_variants(ref_sequence);
-=======
-                    pileup_struct.print_variants(ref_sequence);
->>>>>>> 6028ff6b
-//                    pileup_struct.generate_variant_contig(ref_sequence,
-//                                                          depth_threshold.clone(),
-//                                                          var_fraction.clone());
-
-                    pileup_matrix.add_contig(pileup_struct,
-                                             target_names.len() as usize);
-
-                }
-            };
-
-            for p in bam_pileups {
-
-                let pileup = p.unwrap();
-                let tid = pileup.tid() as i32;
-                // if reference has changed, print the last record
-                if tid != last_tid {
-
-
-                    process_previous_contigs(
-                        last_tid,
-                        depth,
-                        nuc_freq,
-                        tet_freq,
-                        indels,
-                        total_indels_in_current_contig,
-                        ref_seq);
-                    nuc_freq = vec![HashMap::new(); header.target_len(tid as u32).expect("Corrupt BAM file?") as usize];
-                    depth = vec![0; header.target_len(tid as u32).expect("Corrupt BAM file?") as usize];
-                    indels = vec![HashMap::new(); header.target_len(tid as u32).expect("Corrupt BAM file?") as usize];
-                    depth[pileup.pos() as usize] = pileup.depth() as usize;
-//                    indel_start_sites = HashMap::new();
-                    debug!("Working on new reference {}",
-                           std::str::from_utf8(target_names[tid as usize]).unwrap());
-                    last_tid = tid;
-                    total_indels_in_current_contig = 0;
-                    reference.fetch_all(std::str::from_utf8(target_names[tid as usize]).unwrap());
-                    ref_seq = Vec::new();
-                    reference.read(&mut ref_seq);
-                    let kmers = hash_kmers(&ref_seq, 4);
-                    tet_freq = BTreeMap::new();
-                    for (tet, loc) in kmers.iter(){
-                        tet_freq.entry(tet.to_vec()).or_insert(loc.len());
-                    }
-                } else {
-                    depth[pileup.pos() as usize] = pileup.depth() as usize;
-                }
-
-                for alignment in pileup.alignments() {
-                    // Check if new read to id
-
-                    if !read_to_id.contains_key(&alignment.record().qname().to_vec()) {
-                        read_to_id.entry(alignment.record().qname().to_vec())
-                            .or_insert(read_cnt_id);
-                        read_cnt_id += 1;
-                    }
-
-                    let qpos = match alignment.qpos() {
-                        Some(position) => {
-                            previous_read_positions.insert(read_to_id[&alignment.record().qname().to_vec()], position);
-                            position
-                        },
-                        None => {
-                            let position = previous_read_positions.entry(
-                                read_to_id[&alignment.record().qname().to_vec()]).or_insert(0);
-                            *position
-                        },
-                    };
-                    if !alignment.is_del() && !alignment.is_refskip() {
-                        if alignment.record().seq().len() == 0 {
-                            debug!("Zero length read: {:?}", alignment.record().seq());
-                            break
-                        }
-                        base = alignment.record().seq()[qpos] as char;
-                        if base != ref_seq[pileup.pos() as usize] as char {
-                            let id = nuc_freq[pileup.pos() as usize].entry(base)
-                                .or_insert(HashSet::new());
-                            id.insert(read_to_id[&alignment.record().qname().to_vec()]);
-                        }
-                    }
-                    // mark indel start
-                    match alignment.indel() {
-
-                        bam::pileup::Indel::Ins(len) => {
-
-                            let insert = match str::from_utf8(&alignment.record().seq().as_bytes()[
-                                qpos + 1..qpos + 1 + len as usize]) {
-                                Ok(ins) => {ins.to_string()},
-                                Err(e) => {"".to_string()},
-                            };
-//                            debug!("Ins len: {} cigar: {:?} id: {}", len, alignment.record().cigar(), read_to_id[&alignment.record().qname().to_vec()]);
-//                            debug!("Indel: {} at {}", insert, pileup.pos());
-                            let id = nuc_freq[pileup.pos() as usize].entry('I')
-                                                                    .or_insert(HashSet::new());
-                            id.insert(read_to_id[&alignment.record().qname().to_vec()]);
-                            let id = indels[pileup.pos() as usize].entry(insert)
-                                .or_insert(HashSet::new());
-                            id.insert(read_to_id[&alignment.record().qname().to_vec()]);
-                            total_indels_in_current_contig += 1;
-                        },
-
-                        bam::pileup::Indel::Del(len) => {
-//                            debug!("Del len: {} cigar: {:?} id: {}",
-//                                   len, alignment.record().cigar(), read_to_id[&alignment.record().qname().to_vec()]);
-//                            debug!("Indel: {} at {}",
-//                                   std::iter::repeat("N").take(len as usize).collect::<String>(),
-//                                   pileup.pos());
-                            let id = nuc_freq[pileup.pos() as usize].entry('D')
-                                                                        .or_insert(HashSet::new());
-                            id.insert(read_to_id[&alignment.record().qname().to_vec()]);
-                            let id = indels[pileup.pos() as usize].entry(
-                                std::iter::repeat("N").take(len as usize).collect::<String>())
-                                .or_insert(HashSet::new());
-                            id.insert(read_to_id[&alignment.record().qname().to_vec()]);
-                            total_indels_in_current_contig += 1;
-                        },
-
-                        bam::pileup::Indel::None => ()
-                    }
-                }
-            }
-
-            process_previous_contigs(
-                last_tid,
-                depth,
-                nuc_freq,
-                tet_freq,
-                indels,
-                total_indels_in_current_contig,
-                ref_seq);
-        }
-//        pileup_matrix.print_matrix();
-        bam_generated.finish();
-    }
-}
-
-
-fn print_previous_zero_coverage_contigs<T: CoverageTaker>(
-    last_tid: i32,
-    current_tid: i32,
-    coverage_estimators: &Vec<CoverageEstimator>,
-    target_names: &Vec<&[u8]>,
-    coverage_taker: &mut T,
-    header: &bam::HeaderView) {
-    let mut my_tid = last_tid + 1;
-    while my_tid < current_tid {
-        debug!("printing zero coverage for tid {}", my_tid);
-        coverage_taker.start_entry(
-            my_tid as usize,
-            std::str::from_utf8(target_names[my_tid as usize]).unwrap());
-        for ref coverage_estimator in coverage_estimators.iter() {
-            coverage_estimator.print_zero_coverage(
-                coverage_taker, header.target_len(my_tid as u32).unwrap());
-        }
-        coverage_taker.finish_entry();
-        my_tid += 1;
-    };
-}
+use std;
+use std::collections::{HashMap, HashSet};
+use std::collections::BTreeMap;
+use rust_htslib::bam;
+
+use pileup_structs::*;
+use mosdepth_genome_coverage_estimators::*;
+use bam_generator::*;
+use coverage_takers::*;
+use FlagFilter;
+use std::str;
+//use rm::linalg::Matrix;
+//use rm::linalg::Vector;
+use std::fs::File;
+//use bio::io::fasta::*;
+use bio::alignment::sparse::*;
+//use std::io::prelude::*;
+
+
+
+pub fn pileup_variants<R: NamedBamReader,
+    G: NamedBamReaderGenerator<R>>(
+    bam_readers: Vec<G>,
+    mut reference: bio::io::fasta::IndexedReader<File>,
+    print_zero_coverage_contigs: bool,
+    flag_filters: FlagFilter,
+    depth_threshold: usize,
+    var_fraction: f64,
+    min: f32, max: f32,
+    min_fraction_covered_bases: f32,
+    contig_end_exclusion: u32) {
+
+    for mut bam_generator in bam_readers {
+        let mut bam_generated = bam_generator.start();
+
+        let mut pileup_matrix = PileupMatrix::new_contig_stats();
+        {
+            let header = bam_generated.header().clone();
+            let target_names = header.target_names();
+            let bam_pileups = bam_generated.pileups();
+            let mut ref_seq: Vec<u8> = Vec::new();
+            let mut nuc_freq: Vec<HashMap<char, HashSet<i32>>> = Vec::new();
+            let mut indels = Vec::new();
+            let mut tet_freq = BTreeMap::new();
+            let mut depth = Vec::new();
+            let mut last_tid: i32 = -2; // no such tid in a real BAM file
+            let mut total_indels_in_current_contig = 0;
+            let mut read_cnt_id = 0;
+            let mut read_to_id = HashMap::new();
+            let mut previous_read_positions = HashMap::new();
+//            let mut indel_start_sites: HashMap<i32, Vec<Indel>> = HashMap::new();
+            let mut base;
+
+            let mut process_previous_contigs = |last_tid: i32,
+                                                depth: Vec<usize>,
+                                                nuc_freq: Vec<HashMap<char, HashSet<i32>>>,
+                                                tet_freq,
+                                                indels,
+                                                total_indels_in_current_contig,
+                                                ref_sequence: Vec<u8>| {
+                if last_tid != -2 {
+
+                    let contig_len = header.target_len(last_tid as u32).expect("Corrupt BAM file?") as usize;
+                    let contig_name = target_names[last_tid as usize].to_vec();
+
+                    let mut pileup_struct = PileupStats::new_contig_stats(min,
+                                                                          max,
+                                                                          min_fraction_covered_bases,
+                                                                          contig_end_exclusion);
+                    debug!("INDELS: {:?}", indels);
+                    debug!("nuc frequency: {:?}", nuc_freq);
+
+
+
+                    pileup_struct.add_contig(nuc_freq,
+                                               tet_freq,
+                                               depth,
+                                               indels,
+                                               last_tid,
+                                               total_indels_in_current_contig,
+                                               contig_name,
+                                               contig_len);
+
+                    let coverage = pileup_struct.calc_coverage();
+
+                    pileup_struct.calc_variants(depth_threshold,
+                                                var_fraction);
+                    pileup_struct.generate_variant_matrix();
+                    pileup_struct.print_variants(ref_sequence);
+//                    pileup_struct.generate_variant_contig(ref_sequence,
+//                                                          depth_threshold.clone(),
+//                                                          var_fraction.clone());
+
+                    pileup_matrix.add_contig(pileup_struct,
+                                             target_names.len() as usize);
+
+                }
+            };
+
+            for p in bam_pileups {
+
+                let pileup = p.unwrap();
+                let tid = pileup.tid() as i32;
+                // if reference has changed, print the last record
+                if tid != last_tid {
+
+
+                    process_previous_contigs(
+                        last_tid,
+                        depth,
+                        nuc_freq,
+                        tet_freq,
+                        indels,
+                        total_indels_in_current_contig,
+                        ref_seq);
+                    nuc_freq = vec![HashMap::new(); header.target_len(tid as u32).expect("Corrupt BAM file?") as usize];
+                    depth = vec![0; header.target_len(tid as u32).expect("Corrupt BAM file?") as usize];
+                    indels = vec![HashMap::new(); header.target_len(tid as u32).expect("Corrupt BAM file?") as usize];
+                    depth[pileup.pos() as usize] = pileup.depth() as usize;
+//                    indel_start_sites = HashMap::new();
+                    debug!("Working on new reference {}",
+                           std::str::from_utf8(target_names[tid as usize]).unwrap());
+                    last_tid = tid;
+                    total_indels_in_current_contig = 0;
+                    reference.fetch_all(std::str::from_utf8(target_names[tid as usize]).unwrap());
+                    ref_seq = Vec::new();
+                    reference.read(&mut ref_seq);
+                    let kmers = hash_kmers(&ref_seq, 4);
+                    tet_freq = BTreeMap::new();
+                    for (tet, loc) in kmers.iter(){
+                        tet_freq.entry(tet.to_vec()).or_insert(loc.len());
+                    }
+                } else {
+                    depth[pileup.pos() as usize] = pileup.depth() as usize;
+                }
+
+                for alignment in pileup.alignments() {
+                    // Check if new read to id
+
+                    if !read_to_id.contains_key(&alignment.record().qname().to_vec()) {
+                        read_to_id.entry(alignment.record().qname().to_vec())
+                            .or_insert(read_cnt_id);
+                        read_cnt_id += 1;
+                    }
+
+                    let qpos = match alignment.qpos() {
+                        Some(position) => {
+                            previous_read_positions.insert(read_to_id[&alignment.record().qname().to_vec()], position);
+                            position
+                        },
+                        None => {
+                            let position = previous_read_positions.entry(
+                                read_to_id[&alignment.record().qname().to_vec()]).or_insert(0);
+                            *position
+                        },
+                    };
+                    if !alignment.is_del() && !alignment.is_refskip() {
+                        if alignment.record().seq().len() == 0 {
+                            debug!("Zero length read: {:?}", alignment.record().seq());
+                            break
+                        }
+                        base = alignment.record().seq()[qpos] as char;
+                        if base != ref_seq[pileup.pos() as usize] as char {
+                            let id = nuc_freq[pileup.pos() as usize].entry(base)
+                                .or_insert(HashSet::new());
+                            id.insert(read_to_id[&alignment.record().qname().to_vec()]);
+                        }
+                    }
+                    // mark indel start
+                    match alignment.indel() {
+
+                        bam::pileup::Indel::Ins(len) => {
+
+                            let insert = match str::from_utf8(&alignment.record().seq().as_bytes()[
+                                qpos + 1..qpos + 1 + len as usize]) {
+                                Ok(ins) => {ins.to_string()},
+                                Err(e) => {"".to_string()},
+                            };
+//                            debug!("Ins len: {} cigar: {:?} id: {}", len, alignment.record().cigar(), read_to_id[&alignment.record().qname().to_vec()]);
+//                            debug!("Indel: {} at {}", insert, pileup.pos());
+                            let id = nuc_freq[pileup.pos() as usize].entry('I')
+                                                                    .or_insert(HashSet::new());
+                            id.insert(read_to_id[&alignment.record().qname().to_vec()]);
+                            let id = indels[pileup.pos() as usize].entry(insert)
+                                .or_insert(HashSet::new());
+                            id.insert(read_to_id[&alignment.record().qname().to_vec()]);
+                            total_indels_in_current_contig += 1;
+                        },
+
+                        bam::pileup::Indel::Del(len) => {
+//                            debug!("Del len: {} cigar: {:?} id: {}",
+//                                   len, alignment.record().cigar(), read_to_id[&alignment.record().qname().to_vec()]);
+//                            debug!("Indel: {} at {}",
+//                                   std::iter::repeat("N").take(len as usize).collect::<String>(),
+//                                   pileup.pos());
+                            let id = nuc_freq[pileup.pos() as usize].entry('D')
+                                                                        .or_insert(HashSet::new());
+                            id.insert(read_to_id[&alignment.record().qname().to_vec()]);
+                            let id = indels[pileup.pos() as usize].entry(
+                                std::iter::repeat("N").take(len as usize).collect::<String>())
+                                .or_insert(HashSet::new());
+                            id.insert(read_to_id[&alignment.record().qname().to_vec()]);
+                            total_indels_in_current_contig += 1;
+                        },
+
+                        bam::pileup::Indel::None => ()
+                    }
+                }
+            }
+
+            process_previous_contigs(
+                last_tid,
+                depth,
+                nuc_freq,
+                tet_freq,
+                indels,
+                total_indels_in_current_contig,
+                ref_seq);
+        }
+//        pileup_matrix.print_matrix();
+        bam_generated.finish();
+    }
+}
+
+
+fn print_previous_zero_coverage_contigs<T: CoverageTaker>(
+    last_tid: i32,
+    current_tid: i32,
+    coverage_estimators: &Vec<CoverageEstimator>,
+    target_names: &Vec<&[u8]>,
+    coverage_taker: &mut T,
+    header: &bam::HeaderView) {
+    let mut my_tid = last_tid + 1;
+    while my_tid < current_tid {
+        debug!("printing zero coverage for tid {}", my_tid);
+        coverage_taker.start_entry(
+            my_tid as usize,
+            std::str::from_utf8(target_names[my_tid as usize]).unwrap());
+        for ref coverage_estimator in coverage_estimators.iter() {
+            coverage_estimator.print_zero_coverage(
+                coverage_taker, header.target_len(my_tid as u32).unwrap());
+        }
+        coverage_taker.finish_entry();
+        my_tid += 1;
+    };
+}