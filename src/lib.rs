--- conflicted
+++ resolved
@@ -27,11 +27,9 @@
 extern crate tempdir;
 extern crate tempfile;
 extern crate rand;
-<<<<<<< HEAD
 extern crate needletail;
-=======
 extern crate simhash;
->>>>>>> d7fe0138
+
 
 use std::path::Path;
 use genomes_and_contigs::GenomesAndContigs;
